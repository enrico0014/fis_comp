<<<<<<< HEAD
# fis_comp
=======
# Computational Physics with Laboratory

>>>>>>> 7f75167d
In this repository, all the code related to the "Computational Physics with Laboratory" is stored.
The syllabus covers mostly Molecular Dynamics with Lennard-Jones-like potentials.<|MERGE_RESOLUTION|>--- conflicted
+++ resolved
@@ -1,8 +1,4 @@
-<<<<<<< HEAD
-# fis_comp
-=======
 # Computational Physics with Laboratory
 
->>>>>>> 7f75167d
 In this repository, all the code related to the "Computational Physics with Laboratory" is stored.
 The syllabus covers mostly Molecular Dynamics with Lennard-Jones-like potentials.